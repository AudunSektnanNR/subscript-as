from dataclasses import dataclass, fields
from enum import Enum
from typing import Dict, List, Optional, Literal, Tuple, Union

import numpy as np
import xtgeo
from ecl.eclfile import EclFile
from ecl.grid import EclGrid

DEFAULT_CO2_MOLAR_MASS = 44.0
DEFAULT_WATER_MOLAR_MASS = 18.0
DEFAULT_WATER_DENSITY = 1000.0
TRESHOLD_SGAS = 1e-16
TRESHOLD_AMFG = 1e-16

PROPERTIES_TO_EXTRACT = ["RPORV", "PORV", "SGAS", "DGAS", "BGAS", "DWAT",
                         "BWAT", "AMFG", "YMFG", "XMF2", "YMF2"]


class CalculationType(Enum):
    """
    Which type of calculation type is made
    """
    mass = 0
    volume_extent = 1
    volume_actual = 2
    volume_actual_simple = 3

    @classmethod
    def check_for_key(cls, key):
        return key in cls.__members__


@dataclass
class SourceData:
    """
    Dataclass with grid cell (x,y) coordinates, dates 
    and properties (if available)

    Args:
      x (np.ndarray): x coordinates for grid cells
      y (np.ndarray): y coordinates for grid cells
      DATES (List): Time steps each property is available for
      VOL (Dict): Grid cells volume (m3) at each date
      SWAT (Dict): Water saturation for each grid cell at each date
      SGAS (Dict): Gas saturation for each grid cell at each date
      RPORV (Dict): Pore volume (VOL x Porosity) for each grid cell at each date
      PORV (Dict): Pore volume (VOL x Porosity) for each grid cell at each date
      AMFG (Dict): Aqueous mole fraction of gas for each grid cell at each date
      YMFG (Dict): Gaseous mole fraction of gas for each grid cell at each date
      XMF2 (Dict): Aqueous mole fraction of gas for each grid cell at each date                
      YMF2 (Dict): Gaseous mole fraction of gas for each grid cell at each date
      DWAT (Dict): Water density (kg/m3) for each grid cell at each date
      DGAS (Dict): Gas density (kg/m3) for each grid cell at each date
      BWAT (Dict): Water density (kg-mol/mol) for each grid cell at each date
      BGAS (Dict): Gas density (kg-mol/mol) for each grid cell at each date
      zone (np.ndarray): 
      
    """
    x: np.ndarray
    y: np.ndarray
    DATES: List[str]
    VOL: Optional[Dict[str, np.ndarray]] = None
    SWAT: Optional[Dict[str, np.ndarray]] = None
    SGAS: Optional[Dict[str, np.ndarray]] = None
    RPORV: Optional[Dict[str, np.ndarray]] = None
    PORV: Optional[Dict[str, np.ndarray]] = None
    AMFG: Optional[Dict[str, np.ndarray]] = None
    YMFG: Optional[Dict[str, np.ndarray]] = None
    XMF2: Optional[Dict[str, np.ndarray]] = None
    YMF2: Optional[Dict[str, np.ndarray]] = None
    DWAT: Optional[Dict[str, np.ndarray]] = None
    DGAS: Optional[Dict[str, np.ndarray]] = None
    BWAT: Optional[Dict[str, np.ndarray]] = None
    BGAS: Optional[Dict[str, np.ndarray]] = None
    zone: Optional[np.ndarray] = None


@dataclass
class Co2DataAtTimeStep:
    """
    Dataclass with amount of co2 for each phase (dissolved/gas/undefined)
    at a given time step.

    Args:
      date (str): The time step
      aqu_phase (np.ndarray): The amount of CO2 in aqueous phase
      gas_phase (np.ndarray): The amount of CO2 in gaseous phase
      volume_covarage (np.ndarray): The volume of a cell (specific of 
                                    calc_type_input = volume_extent)
    """
    date: str
    aqu_phase: Optional[np.ndarray]
    gas_phase: Optional[np.ndarray]
    volume_coverage: Optional[np.ndarray] = None

    def total_mass(self) -> np.ndarray:
        """
        Computes total mass as the sum of gas in aqueous and gas
        phase.
        """
        return self.aqu_phase + self.gas_phase


@dataclass
class Co2Data:
    """
    Dataclass with amount of CO2 at (x,y) coordinates

    Args:
      x (np.ndarray): x coordinates
      y (np.ndarray): y coordinates
      data_list (List): List with CO2 amounts calculated
                        at multiple time steps
      units (Literal): Units of the calculated amount of CO2
      zone (np.ndarray): 
      
    """
    x: np.ndarray
    y: np.ndarray
    data_list: List[Co2DataAtTimeStep]
    units: Literal["kg", "m3"]
    zone: Optional[np.ndarray] = None


def _try_prop(unrst: EclFile,
              prop_name: str):
    """
    Function to determine if a property (prop_name) is part of an EclFile (unrst)

    Args:
      unrst (EclFile): EclFile to fetch property names from
      prop_name (str): The property name to be searched in unrst

    Returns:
      str if prop_names exists in unrst, None otherwise
    
    """
    try:
        prop = unrst[prop_name]
    except KeyError:
        prop = None
    return prop


def _read_props(
        unrst: EclFile,
        prop_names: List,
) -> dict:
    """
    Reads the properties in prop_names from an EclFile named unrst

    Args:
      unrst (EclFile): EclFile to read prop_names from
      prop_names (List): List with property names to be read

    Returns:
      dict
    """
    props_att = {p: _try_prop(unrst, p) for p in prop_names}
    act_prop_names = [k for k in prop_names if props_att[k] is not None]
    act_props = {k: props_att[k] for k in act_prop_names}
    return act_props


def _fetch_properties(
        unrst: EclFile,
        properties_to_extract: List
) -> Tuple[Dict[str, Dict[str, List[np.ndarray]]], List[str]]:
    """
    Fetches the properties in properties_to_extract from an EclFile
    named unrst
    
    Args:
      unrst (EclFile): EclFile to fetch properties_to_extract from
      properties_to_extract: List with property names to be fetched
      
    Returns:
      Tuple
    
    """
    dates = [d.strftime("%Y%m%d") for d in unrst.report_dates]
    properties = _read_props(unrst, properties_to_extract)
    properties = {p: {d[1]: properties[p][d[0]].numpy_copy()
                      for d in enumerate(dates)}
                  for p in properties}
    return properties, dates


def _identify_gas_less_cells(
        sgases: dict,
        amfgs: dict
) -> np.ndarray:
    """
    Identifies those cells that do not have gas. This is done based on thresholds for
    SGAS and AMFG.

    Args:
      sgases (dict): The values of SGAS for each grid cell
      amfgs (dict): The values of AMFG for each grid cell

    Returns:
      np.ndarray     
    
    """
    gas_less = np.logical_and.reduce([np.abs(sgases[s]) < TRESHOLD_SGAS for s in sgases])
    gas_less &= np.logical_and.reduce([np.abs(amfgs[a]) < TRESHOLD_AMFG for a in amfgs])
    return gas_less


def _reduce_properties(properties: Dict[str, Dict[str, List[np.ndarray]]],
                       keep_idx: np.ndarray) -> Dict:
    """
    Reduces the data of given properties by indices in keep_idx

    Args:
      properties (Dict): Data with values of properties
      keep_idx (np.ndarray): Which indices are retained

    Returns:
      Dict
    
    """
    return {p: {d: properties[p][d][keep_idx] for d in properties[p]} for p in properties}


def _is_subset(first: List[str], second: List[str]) -> bool:
    """
    Determines if the elements of a list (first) are part of 
    another list (second)

    Args:
      first (List): The list whose elements are searched in second
      second (List): The list where elements of first are searched

    Returns:
      bool
    
    """
    return all(x in second for x in first)


def _extract_source_data(
        grid_file: str,
        unrst_file: str,
        properties_to_extract: List[str],
        init_file: Optional[str] = None,
        zone_file: Optional[str] = None
) -> SourceData:
    """
    Extracts the properties in properties_to_extract from EclGrid files

    Args:
      grid_file (str): Path to EGRID-file
      unrst_file (str): Path to UNRST-file
      properties_to_extract (List): Names of the properties to be extracted
      init_file (str): Path to INIT-file
      zone_file (str):

    Returns:
      SourceData
    
    """
    print("Start extracting source data")
    grid = EclGrid(grid_file)
    unrst = EclFile(unrst_file)
    init = EclFile(init_file)
    properties, dates = _fetch_properties(unrst, properties_to_extract)
    print("Done fetching properties")

    active = np.where(grid.export_actnum().numpy_copy() > 0)[0]
    print("Number of active grid cells: " + str(len(active)))
    if _is_subset(["SGAS", "AMFG"], list(properties.keys())):
        gasless = _identify_gas_less_cells(properties["SGAS"], properties["AMFG"])
    elif _is_subset(["SGAS", "XMF2"], list(properties.keys())):
        gasless = _identify_gas_less_cells(properties["SGAS"], properties["XMF2"])
    else:
        error_text = "CO2 containment calculation failed. Cannot find required properties "
        error_text += "SGAS+AMFG or SGAS+XMF2."
        raise RuntimeError(error_text)
    global_active_idx = active[~gasless]
    properties = _reduce_properties(properties, ~gasless)
    xyz = [grid.get_xyz(global_index=a) for a in global_active_idx]  # Tuple with (x,y,z) for each cell
    cells_x = np.array([coord[0] for coord in xyz])
    cells_y = np.array([coord[1] for coord in xyz])
    zone = None
    if zone_file is not None:
        zone = xtgeo.gridproperty_from_file(zone_file, grid=grid)
        zone = zone.values.data[global_active_idx]
    VOL0 = [grid.cell_volume(global_index=x) for x in global_active_idx]
    properties["VOL"] = {d: VOL0 for d in dates}
    try:
        PORV = init["PORV"]
        properties["PORV"] = {d: PORV[0].numpy_copy()[global_active_idx] for d in dates}
    except KeyError:
        pass
    sd = SourceData(
        cells_x,
        cells_y,
        dates,
        **{
            p: v for p, v in properties.items()
        },
        **{"zone": zone}
    )
    return sd


def _mole_to_mass_fraction(x: np.ndarray,
                           m_co2: float,
                           m_h20: float) -> np.ndarray:
    """
    Converts from mole fraction to mass fraction

    Args:
      x (np.ndarray): Information with mole fractions to be converted
      m_co2 (float): Molar mass of CO2
      m_h20 (float): Molar mass of H2O

    Returns:
      np.ndarray
    
    """
    return x * m_co2 / (m_h20 + (m_co2 - m_h20) * x)


def _set_calc_type_from_input_string(calc_type_input: str) -> CalculationType:
    """
    Creates a CalculationType object from an input string

    Args:
      calc_type_input (str): Input string with calculation type to perform

    Returns:
      CalculationType
    
    """
    if CalculationType.check_for_key(calc_type_input) == False:
        error_text = "Illegal calculation type: " + calc_type_input
        error_text += "\nValid options:"
        for x in CalculationType:
            error_text += "\n  * " + x.name
        error_text += "\nExiting"
        raise ValueError(error_text)
    return CalculationType[calc_type_input]


def _pflotran_co2mass(source_data: SourceData,
                      co2_molar_mass: float = DEFAULT_CO2_MOLAR_MASS,
                      water_molar_mass: float = DEFAULT_WATER_MOLAR_MASS) -> Dict:
    """
    Calculates CO2 mass based on the existing properties in PFlotran

    Args:
      source_data (SourceData): Data with the information of the necessary properties 
                                for the calculation of CO2 mass
      co2_molar_mass (float): CO2 molar mass - Default is 44 g/mol
      water_molar_mass (float): Water molar mass - Default is 18 g/mol
      
    Returns:
      Dict
    
    """
    dates = source_data.DATES
    dwat = source_data.DWAT
    dgas = source_data.DGAS
    amfg = source_data.AMFG
    ymfg = source_data.YMFG
    sgas = source_data.SGAS
    eff_vols = source_data.PORV
    co2_mass = {}
    for t in dates:
        co2_mass[t] = [
            eff_vols[t] * (1-sgas[t]) * dwat[t] * _mole_to_mass_fraction(amfg[t], co2_molar_mass, water_molar_mass),
            eff_vols[t] * sgas[t] * dgas[t] * _mole_to_mass_fraction(ymfg[t], co2_molar_mass, water_molar_mass)
            ]
    return co2_mass


def _eclipse_co2mass(source_data: SourceData,
                     co2_molar_mass: float = DEFAULT_CO2_MOLAR_MASS) -> Dict:
    """
    Calculates CO2 mass based on the existing properties in Eclipse

    Args:
      source_data (SourceData): Data with the information of the necessary properties 
                                for the calculation of CO2 mass
      co2_molar_mass (float): CO2 molar mass - Default is 44 g/mol
      
    Returns:
      Dict
    
    """              
    dates = source_data.DATES
    bgas = source_data.BGAS
    bwat = source_data.BWAT
    xmf2 = source_data.XMF2
    ymf2 = source_data.YMF2
    sgas = source_data.SGAS
    eff_vols = source_data.RPORV
    conv_fact = co2_molar_mass
    co2_mass = {}
    for t in dates:
        co2_mass[t] = [conv_fact * bwat[t] * xmf2[t] * (1-sgas[t]) * eff_vols[t],
                       conv_fact * bgas[t] * ymf2[t] * sgas[t] * eff_vols[t]
                       ]
    return co2_mass


def _pflotran_co2_molar_volume(source_data: SourceData,
<<<<<<< HEAD
                               water_density: np.ndarray,
=======
                               water_density: float = DEFAULT_WATER_DENSITY,
>>>>>>> c3ec1c2b
                               co2_molar_mass: float = DEFAULT_CO2_MOLAR_MASS,
                               water_molar_mass: float = DEFAULT_WATER_MOLAR_MASS) -> Dict:
    """
    Calculates CO2 molar volume (mol/m3) based on the existing properties in PFlotran

    Args:
      source_data (SourceData): Data with the information of the necessary properties 
                                for the calculation of CO2 molar volume
      water_density (float): Water density - Default is 1000 kg/m3
      co2_molar_mass (float): CO2 molar mass - Default is 44 g/mol
      water_molar_mass (float): Water molar mass - Default is 18 g/mol
      
    Returns:
      Dict
    
    """                          
    dates = source_data.DATES
    dgas = source_data.DGAS
    dwat = source_data.DWAT
    ymfg = source_data.YMFG
    amfg = source_data.AMFG
    co2_molar_vol = {}
    for t in dates:
        co2_molar_vol[t] = [(1 / amfg[t]) * (-water_molar_mass * (1 - amfg[t]) / (1000 * water_density) +
                                             (co2_molar_mass * amfg[t] + water_molar_mass * (1 - amfg[t])) / (
                                                         1000 * dwat[t]))
                            if not all(amfg[t]) == 0 else amfg[t],
                            (1 / ymfg[t]) * (-water_molar_mass * (1 - ymfg[t]) / (1000 * water_density) +
                                             (co2_molar_mass * ymfg[t] + water_molar_mass * (1 - ymfg[t])) / (
                                                         1000 * dgas[t]))
                            if not all(ymfg[t]) == 0 else ymfg[t]
                            ]
        co2_molar_vol[t][0] = [0 if x < 0 or y == 0 else x for x, y in zip(co2_molar_vol[t][0], amfg[t])]
        co2_molar_vol[t][1] = [0 if x < 0 or y == 0 else x for x, y in zip(co2_molar_vol[t][1], ymfg[t])]
    return co2_molar_vol


def _eclipse_co2_molar_volume(source_data, water_density: Union[float, np.ndarray] = DEFAULT_WATER_DENSITY,
                              water_molar_mass: float = DEFAULT_WATER_MOLAR_MASS) -> Dict:
    """
    Calculates CO2 molar volume (mol/m3) based on the existing properties in Eclipse

    Args:
      source_data (SourceData): Data with the information of the necessary properties 
                                for the calculation of CO2 molar volume
      water_density (float): Water density - Default is 1000 kg/m3
      co2_molar_mass (float): CO2 molar mass - Default is 44 g/mol
      water_molar_mass (float): Water molar mass - Default is 18 g/mol
      
    Returns:
      Dict
    
    """                                  
    dates = source_data.DATES
    bgas = source_data.BGAS
    bwat = source_data.BWAT
    xmf2 = source_data.XMF2
    ymf2 = source_data.YMF2
    co2_molar_vol = {}
    for t in dates:
        co2_molar_vol[t] = [
            (1 / xmf2[t]) * (-water_molar_mass * (1 - xmf2[t]) / (1000 * water_density) + 1 / (1000 * bwat[t])),
            (1 / ymf2[t]) * (-water_molar_mass * (1 - ymf2[t]) / (1000 * water_density) + 1 / (1000 * bgas[t]))
            ]
        co2_molar_vol[t][0] = [0 if x < 0 or y == 0 else x for x, y in zip(co2_molar_vol[t][0], xmf2[t])]
        co2_molar_vol[t][1] = [0 if x < 0 or y == 0 else x for x, y in zip(co2_molar_vol[t][1], ymf2[t])]
    return co2_molar_vol


def _pflotran_co2_simple_volume(source_data: SourceData) -> Dict:
    """
    Calculates CO2 "simple" volume based on the existing properties in PFlotran

    Args:
      source_data (SourceData): Data with the information of the necessary properties 
                                for the calculation of CO2 "simple" volume

    Returns: 
      Dict
    
    """
    dates = source_data.DATES
    sgas = source_data.SGAS
    ymfg = source_data.YMFG
    amfg = source_data.AMFG
    eff_vols = source_data.PORV
    co2_vol_st1 = {}
    for t in dates:
        co2_vol_st1[t] = [eff_vols[t] * (1 - sgas[t]) * amfg[t], eff_vols[t] * sgas[t] * ymfg[t]]
    return co2_vol_st1


def _eclipse_co2_simple_volume(source_data: SourceData) -> Dict:
    """
    Calculates CO2 "simple" volume based on the existing properties in Eclipse

    Args:
      source_data (SourceData): Data with the information of the necessary properties 
                                for the calculation of CO2 "simple" volume

    Returns: 
      Dict
    
    """
    dates = source_data.DATES
    sgas = source_data.SGAS
    xmf2 = source_data.XMF2
    ymf2 = source_data.YMF2
    eff_vols = source_data.RPORV
    co2_vol_st1 = {}
    for t in dates:
        co2_vol_st1[t] = [eff_vols[t] * (1 - sgas[t]) * xmf2[t], eff_vols[t] * sgas[t] * ymf2[t]]
    return co2_vol_st1


def _calculate_co2_data_from_source_data(
        source_data: SourceData,
        calc_type: CalculationType,
        co2_molar_mass: float = DEFAULT_CO2_MOLAR_MASS,
        water_molar_mass: float = DEFAULT_WATER_MOLAR_MASS,
        ) -> Co2Data:
    """
    Calculates a given calc_type (mass/volume_extent/volume_actual/volume_actual_simple)
    from properties in source_data.

    Args:
      source_data (SourceData): Data with the information of the necessary properties
                                for the calculation of calc_type
      calc_type (CalculationType): Which amount is calculated (mass/volume_extent/
                                   volume_actual/volume_actual_simple)
      co2_molar_mass (float): CO2 molar mass - Default is 44 g/mol
      water_molar_mass (float): Water molar mass - Default is 18 g/mol

    Returns:
      Co2Data
    """
    
    props_check = [x.name for x in fields(source_data) if x.name not in ["x", "y", "DATES", "zone", "VOL"]]
    active_props_idx = np.where([getattr(source_data, x) is not None for x in props_check])[0]
    active_props = [props_check[i] for i in active_props_idx]
    if _is_subset(["SGAS"], active_props):
        if _is_subset(["PORV", "RPORV"], active_props):
            active_props.remove("PORV")
        if _is_subset(["PORV", "DGAS", "DWAT", "AMFG", "YMFG"], active_props):
            source = "PFlotran"
        elif _is_subset(["RPORV", "BGAS", "BWAT", "XMF2", "YMF2"], active_props):
            source = "Eclipse"
        else:
            error_text = "Lacking some required properties to compute CO2 mass/volume"
            raise RuntimeError(error_text)
    else:
        error_text = "Lacking some required properties to compute CO2 mass/volume"
        error_text += "\nMissing: SGAS"
        raise RuntimeError(error_text)

    if calc_type == CalculationType.volume_actual or calc_type == CalculationType.mass:
        if source == "PFlotran":
            co2_mass_cell = _pflotran_co2mass(source_data, co2_molar_mass, water_molar_mass)
        else:
            co2_mass_cell = _eclipse_co2mass(source_data, co2_molar_mass)
        co2_mass_output = Co2Data(
            source_data.x,
            source_data.y,
            [Co2DataAtTimeStep(
                t,
                co2_mass_cell[t][0],
                co2_mass_cell[t][1],
                None) for t in co2_mass_cell],
            "kg",
            source_data.zone
        )
        if calc_type != CalculationType.mass:
            if source == "PFlotran":
                water_density = np.array([x[1] if 1 - (source_data.AMFG[source_data.DATES[0]][x[0]]) == 1
                                          else np.mean(source_data.DWAT[source_data.DATES[0]][
                                              np.where(
                                                [y == 0 for y in
                                                    source_data.AMFG[source_data.DATES[0]]])[0]])
                                          for x in enumerate(source_data.DWAT[source_data.DATES[0]])])
                molar_vols_co2 = _pflotran_co2_molar_volume(source_data, water_density, co2_molar_mass,
                                                            water_molar_mass)
            else:
                water_density = np.array(
                    [water_molar_mass * x[1] if 1 - (source_data.XMF2[source_data.DATES[0]][x[0]]) == 1
                        else np.mean(source_data.BWAT[source_data.DATES[0]][
                            np.where(
                                [y == 0 for y in source_data.XMF2[source_data.DATES[0]]])[
                                0]])
                        for x in enumerate(source_data.BWAT[source_data.DATES[0]])])
                molar_vols_co2 = _eclipse_co2_molar_volume(source_data, water_density, water_molar_mass)
            co2_mass = {co2_mass_output.data_list[t].date: [co2_mass_output.data_list[t].aqu_phase,
                                                            co2_mass_output.data_list[t].gas_phase]
                                                            for t in range(0, len(co2_mass_output.data_list))}
            vols_co2 = {t: [a * b / (co2_molar_mass / 1000) for a, b in zip(molar_vols_co2[t], co2_mass[t])]
                        for t in co2_mass}
            co2_amount = Co2Data(
                  source_data.x,
                  source_data.y,
                  [Co2DataAtTimeStep(
                      t,
                      np.array(vols_co2[t][0]),
                      np.array(vols_co2[t][1]),
                      None) for t in vols_co2],
                  "m3",
                  source_data.zone
                )
        else:
            co2_amount = co2_mass_output
    elif calc_type == CalculationType.volume_extent:
        props_idx = np.where([getattr(source_data, x) is not None for x in props_check])[0]
        props_names = [props_check[i] for i in props_idx]
        plume_props_names = [x for x in props_names if x in ["SGAS", "AMFG", "XMF2"]]
        properties = {x: getattr(source_data, x) for x in plume_props_names}
        inactive_gas_cells = {x: _identify_gas_less_cells({x: properties[plume_props_names[0]][x]},
                                                          {x: properties[plume_props_names[1]][x]})
                                for x in source_data.DATES}
        vols_ext = {t: np.array([0] * len(source_data.VOL[t])) for t in source_data.DATES}
        for t in source_data.DATES:
            vols_ext[t][~inactive_gas_cells[t]] = np.array(source_data.VOL[t])[~inactive_gas_cells[t]]
        co2_amount = Co2Data(
              source_data.x,
              source_data.y,
              [Co2DataAtTimeStep(
                  t,
                  None,
                  None,
                  np.array(vols_ext[t])
              ) for t in vols_ext],
              "m3",
              source_data.zone
          )
    else:
        if source == "PFlotran":
            vols_co2 = _pflotran_co2_simple_volume(source_data)
        else:
            vols_co2 = _eclipse_co2_simple_volume(source_data)
        vols_co2_simp = {t: [vols_co2[t][0], vols_co2[t][1]] for t in vols_co2}
        co2_amount = Co2Data(source_data.x,
                             source_data.y,
                             [Co2DataAtTimeStep(
                                 t,
                                 np.array(vols_co2_simp[t][0]),
                                 np.array(vols_co2_simp[t][1]),
                                 None) for t in vols_co2_simp],
                             "m3",
                             source_data.zone)
    return co2_amount


def calculate_co2(
        grid_file: str,
        unrst_file: str,
        calc_type_input: Optional[str] = None,
        init_file: Optional[str] = None,
        zone_file: Optional[str] = None
) -> Co2Data:
    """
    Calculates the desired amount (calc_type_input) of CO2

    Args:
      grid_file (str): Path to EGRID-file
      unrst_file (str): Path to UNRST-file
      calc_type_input (str): Input string with calculation type to perform
      init_file (str): Path to INIT-file
      zone_file (str):

    Returns:
      CO2Data    
    
    """
    source_data = _extract_source_data(
        grid_file,
        unrst_file,
        PROPERTIES_TO_EXTRACT,
        init_file,
        zone_file
    )
    calc_type = _set_calc_type_from_input_string(calc_type_input.lower())
    co2_data = _calculate_co2_data_from_source_data(source_data, calc_type=calc_type)
    return co2_data


def main():
    pass


if __name__ == "__main__":
    pass
<|MERGE_RESOLUTION|>--- conflicted
+++ resolved
@@ -1,703 +1,699 @@
-from dataclasses import dataclass, fields
-from enum import Enum
-from typing import Dict, List, Optional, Literal, Tuple, Union
-
-import numpy as np
-import xtgeo
-from ecl.eclfile import EclFile
-from ecl.grid import EclGrid
-
-DEFAULT_CO2_MOLAR_MASS = 44.0
-DEFAULT_WATER_MOLAR_MASS = 18.0
-DEFAULT_WATER_DENSITY = 1000.0
-TRESHOLD_SGAS = 1e-16
-TRESHOLD_AMFG = 1e-16
-
-PROPERTIES_TO_EXTRACT = ["RPORV", "PORV", "SGAS", "DGAS", "BGAS", "DWAT",
-                         "BWAT", "AMFG", "YMFG", "XMF2", "YMF2"]
-
-
-class CalculationType(Enum):
-    """
-    Which type of calculation type is made
-    """
-    mass = 0
-    volume_extent = 1
-    volume_actual = 2
-    volume_actual_simple = 3
-
-    @classmethod
-    def check_for_key(cls, key):
-        return key in cls.__members__
-
-
-@dataclass
-class SourceData:
-    """
-    Dataclass with grid cell (x,y) coordinates, dates 
-    and properties (if available)
-
-    Args:
-      x (np.ndarray): x coordinates for grid cells
-      y (np.ndarray): y coordinates for grid cells
-      DATES (List): Time steps each property is available for
-      VOL (Dict): Grid cells volume (m3) at each date
-      SWAT (Dict): Water saturation for each grid cell at each date
-      SGAS (Dict): Gas saturation for each grid cell at each date
-      RPORV (Dict): Pore volume (VOL x Porosity) for each grid cell at each date
-      PORV (Dict): Pore volume (VOL x Porosity) for each grid cell at each date
-      AMFG (Dict): Aqueous mole fraction of gas for each grid cell at each date
-      YMFG (Dict): Gaseous mole fraction of gas for each grid cell at each date
-      XMF2 (Dict): Aqueous mole fraction of gas for each grid cell at each date                
-      YMF2 (Dict): Gaseous mole fraction of gas for each grid cell at each date
-      DWAT (Dict): Water density (kg/m3) for each grid cell at each date
-      DGAS (Dict): Gas density (kg/m3) for each grid cell at each date
-      BWAT (Dict): Water density (kg-mol/mol) for each grid cell at each date
-      BGAS (Dict): Gas density (kg-mol/mol) for each grid cell at each date
-      zone (np.ndarray): 
-      
-    """
-    x: np.ndarray
-    y: np.ndarray
-    DATES: List[str]
-    VOL: Optional[Dict[str, np.ndarray]] = None
-    SWAT: Optional[Dict[str, np.ndarray]] = None
-    SGAS: Optional[Dict[str, np.ndarray]] = None
-    RPORV: Optional[Dict[str, np.ndarray]] = None
-    PORV: Optional[Dict[str, np.ndarray]] = None
-    AMFG: Optional[Dict[str, np.ndarray]] = None
-    YMFG: Optional[Dict[str, np.ndarray]] = None
-    XMF2: Optional[Dict[str, np.ndarray]] = None
-    YMF2: Optional[Dict[str, np.ndarray]] = None
-    DWAT: Optional[Dict[str, np.ndarray]] = None
-    DGAS: Optional[Dict[str, np.ndarray]] = None
-    BWAT: Optional[Dict[str, np.ndarray]] = None
-    BGAS: Optional[Dict[str, np.ndarray]] = None
-    zone: Optional[np.ndarray] = None
-
-
-@dataclass
-class Co2DataAtTimeStep:
-    """
-    Dataclass with amount of co2 for each phase (dissolved/gas/undefined)
-    at a given time step.
-
-    Args:
-      date (str): The time step
-      aqu_phase (np.ndarray): The amount of CO2 in aqueous phase
-      gas_phase (np.ndarray): The amount of CO2 in gaseous phase
-      volume_covarage (np.ndarray): The volume of a cell (specific of 
-                                    calc_type_input = volume_extent)
-    """
-    date: str
-    aqu_phase: Optional[np.ndarray]
-    gas_phase: Optional[np.ndarray]
-    volume_coverage: Optional[np.ndarray] = None
-
-    def total_mass(self) -> np.ndarray:
-        """
-        Computes total mass as the sum of gas in aqueous and gas
-        phase.
-        """
-        return self.aqu_phase + self.gas_phase
-
-
-@dataclass
-class Co2Data:
-    """
-    Dataclass with amount of CO2 at (x,y) coordinates
-
-    Args:
-      x (np.ndarray): x coordinates
-      y (np.ndarray): y coordinates
-      data_list (List): List with CO2 amounts calculated
-                        at multiple time steps
-      units (Literal): Units of the calculated amount of CO2
-      zone (np.ndarray): 
-      
-    """
-    x: np.ndarray
-    y: np.ndarray
-    data_list: List[Co2DataAtTimeStep]
-    units: Literal["kg", "m3"]
-    zone: Optional[np.ndarray] = None
-
-
-def _try_prop(unrst: EclFile,
-              prop_name: str):
-    """
-    Function to determine if a property (prop_name) is part of an EclFile (unrst)
-
-    Args:
-      unrst (EclFile): EclFile to fetch property names from
-      prop_name (str): The property name to be searched in unrst
-
-    Returns:
-      str if prop_names exists in unrst, None otherwise
-    
-    """
-    try:
-        prop = unrst[prop_name]
-    except KeyError:
-        prop = None
-    return prop
-
-
-def _read_props(
-        unrst: EclFile,
-        prop_names: List,
-) -> dict:
-    """
-    Reads the properties in prop_names from an EclFile named unrst
-
-    Args:
-      unrst (EclFile): EclFile to read prop_names from
-      prop_names (List): List with property names to be read
-
-    Returns:
-      dict
-    """
-    props_att = {p: _try_prop(unrst, p) for p in prop_names}
-    act_prop_names = [k for k in prop_names if props_att[k] is not None]
-    act_props = {k: props_att[k] for k in act_prop_names}
-    return act_props
-
-
-def _fetch_properties(
-        unrst: EclFile,
-        properties_to_extract: List
-) -> Tuple[Dict[str, Dict[str, List[np.ndarray]]], List[str]]:
-    """
-    Fetches the properties in properties_to_extract from an EclFile
-    named unrst
-    
-    Args:
-      unrst (EclFile): EclFile to fetch properties_to_extract from
-      properties_to_extract: List with property names to be fetched
-      
-    Returns:
-      Tuple
-    
-    """
-    dates = [d.strftime("%Y%m%d") for d in unrst.report_dates]
-    properties = _read_props(unrst, properties_to_extract)
-    properties = {p: {d[1]: properties[p][d[0]].numpy_copy()
-                      for d in enumerate(dates)}
-                  for p in properties}
-    return properties, dates
-
-
-def _identify_gas_less_cells(
-        sgases: dict,
-        amfgs: dict
-) -> np.ndarray:
-    """
-    Identifies those cells that do not have gas. This is done based on thresholds for
-    SGAS and AMFG.
-
-    Args:
-      sgases (dict): The values of SGAS for each grid cell
-      amfgs (dict): The values of AMFG for each grid cell
-
-    Returns:
-      np.ndarray     
-    
-    """
-    gas_less = np.logical_and.reduce([np.abs(sgases[s]) < TRESHOLD_SGAS for s in sgases])
-    gas_less &= np.logical_and.reduce([np.abs(amfgs[a]) < TRESHOLD_AMFG for a in amfgs])
-    return gas_less
-
-
-def _reduce_properties(properties: Dict[str, Dict[str, List[np.ndarray]]],
-                       keep_idx: np.ndarray) -> Dict:
-    """
-    Reduces the data of given properties by indices in keep_idx
-
-    Args:
-      properties (Dict): Data with values of properties
-      keep_idx (np.ndarray): Which indices are retained
-
-    Returns:
-      Dict
-    
-    """
-    return {p: {d: properties[p][d][keep_idx] for d in properties[p]} for p in properties}
-
-
-def _is_subset(first: List[str], second: List[str]) -> bool:
-    """
-    Determines if the elements of a list (first) are part of 
-    another list (second)
-
-    Args:
-      first (List): The list whose elements are searched in second
-      second (List): The list where elements of first are searched
-
-    Returns:
-      bool
-    
-    """
-    return all(x in second for x in first)
-
-
-def _extract_source_data(
-        grid_file: str,
-        unrst_file: str,
-        properties_to_extract: List[str],
-        init_file: Optional[str] = None,
-        zone_file: Optional[str] = None
-) -> SourceData:
-    """
-    Extracts the properties in properties_to_extract from EclGrid files
-
-    Args:
-      grid_file (str): Path to EGRID-file
-      unrst_file (str): Path to UNRST-file
-      properties_to_extract (List): Names of the properties to be extracted
-      init_file (str): Path to INIT-file
-      zone_file (str):
-
-    Returns:
-      SourceData
-    
-    """
-    print("Start extracting source data")
-    grid = EclGrid(grid_file)
-    unrst = EclFile(unrst_file)
-    init = EclFile(init_file)
-    properties, dates = _fetch_properties(unrst, properties_to_extract)
-    print("Done fetching properties")
-
-    active = np.where(grid.export_actnum().numpy_copy() > 0)[0]
-    print("Number of active grid cells: " + str(len(active)))
-    if _is_subset(["SGAS", "AMFG"], list(properties.keys())):
-        gasless = _identify_gas_less_cells(properties["SGAS"], properties["AMFG"])
-    elif _is_subset(["SGAS", "XMF2"], list(properties.keys())):
-        gasless = _identify_gas_less_cells(properties["SGAS"], properties["XMF2"])
-    else:
-        error_text = "CO2 containment calculation failed. Cannot find required properties "
-        error_text += "SGAS+AMFG or SGAS+XMF2."
-        raise RuntimeError(error_text)
-    global_active_idx = active[~gasless]
-    properties = _reduce_properties(properties, ~gasless)
-    xyz = [grid.get_xyz(global_index=a) for a in global_active_idx]  # Tuple with (x,y,z) for each cell
-    cells_x = np.array([coord[0] for coord in xyz])
-    cells_y = np.array([coord[1] for coord in xyz])
-    zone = None
-    if zone_file is not None:
-        zone = xtgeo.gridproperty_from_file(zone_file, grid=grid)
-        zone = zone.values.data[global_active_idx]
-    VOL0 = [grid.cell_volume(global_index=x) for x in global_active_idx]
-    properties["VOL"] = {d: VOL0 for d in dates}
-    try:
-        PORV = init["PORV"]
-        properties["PORV"] = {d: PORV[0].numpy_copy()[global_active_idx] for d in dates}
-    except KeyError:
-        pass
-    sd = SourceData(
-        cells_x,
-        cells_y,
-        dates,
-        **{
-            p: v for p, v in properties.items()
-        },
-        **{"zone": zone}
-    )
-    return sd
-
-
-def _mole_to_mass_fraction(x: np.ndarray,
-                           m_co2: float,
-                           m_h20: float) -> np.ndarray:
-    """
-    Converts from mole fraction to mass fraction
-
-    Args:
-      x (np.ndarray): Information with mole fractions to be converted
-      m_co2 (float): Molar mass of CO2
-      m_h20 (float): Molar mass of H2O
-
-    Returns:
-      np.ndarray
-    
-    """
-    return x * m_co2 / (m_h20 + (m_co2 - m_h20) * x)
-
-
-def _set_calc_type_from_input_string(calc_type_input: str) -> CalculationType:
-    """
-    Creates a CalculationType object from an input string
-
-    Args:
-      calc_type_input (str): Input string with calculation type to perform
-
-    Returns:
-      CalculationType
-    
-    """
-    if CalculationType.check_for_key(calc_type_input) == False:
-        error_text = "Illegal calculation type: " + calc_type_input
-        error_text += "\nValid options:"
-        for x in CalculationType:
-            error_text += "\n  * " + x.name
-        error_text += "\nExiting"
-        raise ValueError(error_text)
-    return CalculationType[calc_type_input]
-
-
-def _pflotran_co2mass(source_data: SourceData,
-                      co2_molar_mass: float = DEFAULT_CO2_MOLAR_MASS,
-                      water_molar_mass: float = DEFAULT_WATER_MOLAR_MASS) -> Dict:
-    """
-    Calculates CO2 mass based on the existing properties in PFlotran
-
-    Args:
-      source_data (SourceData): Data with the information of the necessary properties 
-                                for the calculation of CO2 mass
-      co2_molar_mass (float): CO2 molar mass - Default is 44 g/mol
-      water_molar_mass (float): Water molar mass - Default is 18 g/mol
-      
-    Returns:
-      Dict
-    
-    """
-    dates = source_data.DATES
-    dwat = source_data.DWAT
-    dgas = source_data.DGAS
-    amfg = source_data.AMFG
-    ymfg = source_data.YMFG
-    sgas = source_data.SGAS
-    eff_vols = source_data.PORV
-    co2_mass = {}
-    for t in dates:
-        co2_mass[t] = [
-            eff_vols[t] * (1-sgas[t]) * dwat[t] * _mole_to_mass_fraction(amfg[t], co2_molar_mass, water_molar_mass),
-            eff_vols[t] * sgas[t] * dgas[t] * _mole_to_mass_fraction(ymfg[t], co2_molar_mass, water_molar_mass)
-            ]
-    return co2_mass
-
-
-def _eclipse_co2mass(source_data: SourceData,
-                     co2_molar_mass: float = DEFAULT_CO2_MOLAR_MASS) -> Dict:
-    """
-    Calculates CO2 mass based on the existing properties in Eclipse
-
-    Args:
-      source_data (SourceData): Data with the information of the necessary properties 
-                                for the calculation of CO2 mass
-      co2_molar_mass (float): CO2 molar mass - Default is 44 g/mol
-      
-    Returns:
-      Dict
-    
-    """              
-    dates = source_data.DATES
-    bgas = source_data.BGAS
-    bwat = source_data.BWAT
-    xmf2 = source_data.XMF2
-    ymf2 = source_data.YMF2
-    sgas = source_data.SGAS
-    eff_vols = source_data.RPORV
-    conv_fact = co2_molar_mass
-    co2_mass = {}
-    for t in dates:
-        co2_mass[t] = [conv_fact * bwat[t] * xmf2[t] * (1-sgas[t]) * eff_vols[t],
-                       conv_fact * bgas[t] * ymf2[t] * sgas[t] * eff_vols[t]
-                       ]
-    return co2_mass
-
-
-def _pflotran_co2_molar_volume(source_data: SourceData,
-<<<<<<< HEAD
-                               water_density: np.ndarray,
-=======
-                               water_density: float = DEFAULT_WATER_DENSITY,
->>>>>>> c3ec1c2b
-                               co2_molar_mass: float = DEFAULT_CO2_MOLAR_MASS,
-                               water_molar_mass: float = DEFAULT_WATER_MOLAR_MASS) -> Dict:
-    """
-    Calculates CO2 molar volume (mol/m3) based on the existing properties in PFlotran
-
-    Args:
-      source_data (SourceData): Data with the information of the necessary properties 
-                                for the calculation of CO2 molar volume
-      water_density (float): Water density - Default is 1000 kg/m3
-      co2_molar_mass (float): CO2 molar mass - Default is 44 g/mol
-      water_molar_mass (float): Water molar mass - Default is 18 g/mol
-      
-    Returns:
-      Dict
-    
-    """                          
-    dates = source_data.DATES
-    dgas = source_data.DGAS
-    dwat = source_data.DWAT
-    ymfg = source_data.YMFG
-    amfg = source_data.AMFG
-    co2_molar_vol = {}
-    for t in dates:
-        co2_molar_vol[t] = [(1 / amfg[t]) * (-water_molar_mass * (1 - amfg[t]) / (1000 * water_density) +
-                                             (co2_molar_mass * amfg[t] + water_molar_mass * (1 - amfg[t])) / (
-                                                         1000 * dwat[t]))
-                            if not all(amfg[t]) == 0 else amfg[t],
-                            (1 / ymfg[t]) * (-water_molar_mass * (1 - ymfg[t]) / (1000 * water_density) +
-                                             (co2_molar_mass * ymfg[t] + water_molar_mass * (1 - ymfg[t])) / (
-                                                         1000 * dgas[t]))
-                            if not all(ymfg[t]) == 0 else ymfg[t]
-                            ]
-        co2_molar_vol[t][0] = [0 if x < 0 or y == 0 else x for x, y in zip(co2_molar_vol[t][0], amfg[t])]
-        co2_molar_vol[t][1] = [0 if x < 0 or y == 0 else x for x, y in zip(co2_molar_vol[t][1], ymfg[t])]
-    return co2_molar_vol
-
-
-def _eclipse_co2_molar_volume(source_data, water_density: Union[float, np.ndarray] = DEFAULT_WATER_DENSITY,
-                              water_molar_mass: float = DEFAULT_WATER_MOLAR_MASS) -> Dict:
-    """
-    Calculates CO2 molar volume (mol/m3) based on the existing properties in Eclipse
-
-    Args:
-      source_data (SourceData): Data with the information of the necessary properties 
-                                for the calculation of CO2 molar volume
-      water_density (float): Water density - Default is 1000 kg/m3
-      co2_molar_mass (float): CO2 molar mass - Default is 44 g/mol
-      water_molar_mass (float): Water molar mass - Default is 18 g/mol
-      
-    Returns:
-      Dict
-    
-    """                                  
-    dates = source_data.DATES
-    bgas = source_data.BGAS
-    bwat = source_data.BWAT
-    xmf2 = source_data.XMF2
-    ymf2 = source_data.YMF2
-    co2_molar_vol = {}
-    for t in dates:
-        co2_molar_vol[t] = [
-            (1 / xmf2[t]) * (-water_molar_mass * (1 - xmf2[t]) / (1000 * water_density) + 1 / (1000 * bwat[t])),
-            (1 / ymf2[t]) * (-water_molar_mass * (1 - ymf2[t]) / (1000 * water_density) + 1 / (1000 * bgas[t]))
-            ]
-        co2_molar_vol[t][0] = [0 if x < 0 or y == 0 else x for x, y in zip(co2_molar_vol[t][0], xmf2[t])]
-        co2_molar_vol[t][1] = [0 if x < 0 or y == 0 else x for x, y in zip(co2_molar_vol[t][1], ymf2[t])]
-    return co2_molar_vol
-
-
-def _pflotran_co2_simple_volume(source_data: SourceData) -> Dict:
-    """
-    Calculates CO2 "simple" volume based on the existing properties in PFlotran
-
-    Args:
-      source_data (SourceData): Data with the information of the necessary properties 
-                                for the calculation of CO2 "simple" volume
-
-    Returns: 
-      Dict
-    
-    """
-    dates = source_data.DATES
-    sgas = source_data.SGAS
-    ymfg = source_data.YMFG
-    amfg = source_data.AMFG
-    eff_vols = source_data.PORV
-    co2_vol_st1 = {}
-    for t in dates:
-        co2_vol_st1[t] = [eff_vols[t] * (1 - sgas[t]) * amfg[t], eff_vols[t] * sgas[t] * ymfg[t]]
-    return co2_vol_st1
-
-
-def _eclipse_co2_simple_volume(source_data: SourceData) -> Dict:
-    """
-    Calculates CO2 "simple" volume based on the existing properties in Eclipse
-
-    Args:
-      source_data (SourceData): Data with the information of the necessary properties 
-                                for the calculation of CO2 "simple" volume
-
-    Returns: 
-      Dict
-    
-    """
-    dates = source_data.DATES
-    sgas = source_data.SGAS
-    xmf2 = source_data.XMF2
-    ymf2 = source_data.YMF2
-    eff_vols = source_data.RPORV
-    co2_vol_st1 = {}
-    for t in dates:
-        co2_vol_st1[t] = [eff_vols[t] * (1 - sgas[t]) * xmf2[t], eff_vols[t] * sgas[t] * ymf2[t]]
-    return co2_vol_st1
-
-
-def _calculate_co2_data_from_source_data(
-        source_data: SourceData,
-        calc_type: CalculationType,
-        co2_molar_mass: float = DEFAULT_CO2_MOLAR_MASS,
-        water_molar_mass: float = DEFAULT_WATER_MOLAR_MASS,
-        ) -> Co2Data:
-    """
-    Calculates a given calc_type (mass/volume_extent/volume_actual/volume_actual_simple)
-    from properties in source_data.
-
-    Args:
-      source_data (SourceData): Data with the information of the necessary properties
-                                for the calculation of calc_type
-      calc_type (CalculationType): Which amount is calculated (mass/volume_extent/
-                                   volume_actual/volume_actual_simple)
-      co2_molar_mass (float): CO2 molar mass - Default is 44 g/mol
-      water_molar_mass (float): Water molar mass - Default is 18 g/mol
-
-    Returns:
-      Co2Data
-    """
-    
-    props_check = [x.name for x in fields(source_data) if x.name not in ["x", "y", "DATES", "zone", "VOL"]]
-    active_props_idx = np.where([getattr(source_data, x) is not None for x in props_check])[0]
-    active_props = [props_check[i] for i in active_props_idx]
-    if _is_subset(["SGAS"], active_props):
-        if _is_subset(["PORV", "RPORV"], active_props):
-            active_props.remove("PORV")
-        if _is_subset(["PORV", "DGAS", "DWAT", "AMFG", "YMFG"], active_props):
-            source = "PFlotran"
-        elif _is_subset(["RPORV", "BGAS", "BWAT", "XMF2", "YMF2"], active_props):
-            source = "Eclipse"
-        else:
-            error_text = "Lacking some required properties to compute CO2 mass/volume"
-            raise RuntimeError(error_text)
-    else:
-        error_text = "Lacking some required properties to compute CO2 mass/volume"
-        error_text += "\nMissing: SGAS"
-        raise RuntimeError(error_text)
-
-    if calc_type == CalculationType.volume_actual or calc_type == CalculationType.mass:
-        if source == "PFlotran":
-            co2_mass_cell = _pflotran_co2mass(source_data, co2_molar_mass, water_molar_mass)
-        else:
-            co2_mass_cell = _eclipse_co2mass(source_data, co2_molar_mass)
-        co2_mass_output = Co2Data(
-            source_data.x,
-            source_data.y,
-            [Co2DataAtTimeStep(
-                t,
-                co2_mass_cell[t][0],
-                co2_mass_cell[t][1],
-                None) for t in co2_mass_cell],
-            "kg",
-            source_data.zone
-        )
-        if calc_type != CalculationType.mass:
-            if source == "PFlotran":
-                water_density = np.array([x[1] if 1 - (source_data.AMFG[source_data.DATES[0]][x[0]]) == 1
-                                          else np.mean(source_data.DWAT[source_data.DATES[0]][
-                                              np.where(
-                                                [y == 0 for y in
-                                                    source_data.AMFG[source_data.DATES[0]]])[0]])
-                                          for x in enumerate(source_data.DWAT[source_data.DATES[0]])])
-                molar_vols_co2 = _pflotran_co2_molar_volume(source_data, water_density, co2_molar_mass,
-                                                            water_molar_mass)
-            else:
-                water_density = np.array(
-                    [water_molar_mass * x[1] if 1 - (source_data.XMF2[source_data.DATES[0]][x[0]]) == 1
-                        else np.mean(source_data.BWAT[source_data.DATES[0]][
-                            np.where(
-                                [y == 0 for y in source_data.XMF2[source_data.DATES[0]]])[
-                                0]])
-                        for x in enumerate(source_data.BWAT[source_data.DATES[0]])])
-                molar_vols_co2 = _eclipse_co2_molar_volume(source_data, water_density, water_molar_mass)
-            co2_mass = {co2_mass_output.data_list[t].date: [co2_mass_output.data_list[t].aqu_phase,
-                                                            co2_mass_output.data_list[t].gas_phase]
-                                                            for t in range(0, len(co2_mass_output.data_list))}
-            vols_co2 = {t: [a * b / (co2_molar_mass / 1000) for a, b in zip(molar_vols_co2[t], co2_mass[t])]
-                        for t in co2_mass}
-            co2_amount = Co2Data(
-                  source_data.x,
-                  source_data.y,
-                  [Co2DataAtTimeStep(
-                      t,
-                      np.array(vols_co2[t][0]),
-                      np.array(vols_co2[t][1]),
-                      None) for t in vols_co2],
-                  "m3",
-                  source_data.zone
-                )
-        else:
-            co2_amount = co2_mass_output
-    elif calc_type == CalculationType.volume_extent:
-        props_idx = np.where([getattr(source_data, x) is not None for x in props_check])[0]
-        props_names = [props_check[i] for i in props_idx]
-        plume_props_names = [x for x in props_names if x in ["SGAS", "AMFG", "XMF2"]]
-        properties = {x: getattr(source_data, x) for x in plume_props_names}
-        inactive_gas_cells = {x: _identify_gas_less_cells({x: properties[plume_props_names[0]][x]},
-                                                          {x: properties[plume_props_names[1]][x]})
-                                for x in source_data.DATES}
-        vols_ext = {t: np.array([0] * len(source_data.VOL[t])) for t in source_data.DATES}
-        for t in source_data.DATES:
-            vols_ext[t][~inactive_gas_cells[t]] = np.array(source_data.VOL[t])[~inactive_gas_cells[t]]
-        co2_amount = Co2Data(
-              source_data.x,
-              source_data.y,
-              [Co2DataAtTimeStep(
-                  t,
-                  None,
-                  None,
-                  np.array(vols_ext[t])
-              ) for t in vols_ext],
-              "m3",
-              source_data.zone
-          )
-    else:
-        if source == "PFlotran":
-            vols_co2 = _pflotran_co2_simple_volume(source_data)
-        else:
-            vols_co2 = _eclipse_co2_simple_volume(source_data)
-        vols_co2_simp = {t: [vols_co2[t][0], vols_co2[t][1]] for t in vols_co2}
-        co2_amount = Co2Data(source_data.x,
-                             source_data.y,
-                             [Co2DataAtTimeStep(
-                                 t,
-                                 np.array(vols_co2_simp[t][0]),
-                                 np.array(vols_co2_simp[t][1]),
-                                 None) for t in vols_co2_simp],
-                             "m3",
-                             source_data.zone)
-    return co2_amount
-
-
-def calculate_co2(
-        grid_file: str,
-        unrst_file: str,
-        calc_type_input: Optional[str] = None,
-        init_file: Optional[str] = None,
-        zone_file: Optional[str] = None
-) -> Co2Data:
-    """
-    Calculates the desired amount (calc_type_input) of CO2
-
-    Args:
-      grid_file (str): Path to EGRID-file
-      unrst_file (str): Path to UNRST-file
-      calc_type_input (str): Input string with calculation type to perform
-      init_file (str): Path to INIT-file
-      zone_file (str):
-
-    Returns:
-      CO2Data    
-    
-    """
-    source_data = _extract_source_data(
-        grid_file,
-        unrst_file,
-        PROPERTIES_TO_EXTRACT,
-        init_file,
-        zone_file
-    )
-    calc_type = _set_calc_type_from_input_string(calc_type_input.lower())
-    co2_data = _calculate_co2_data_from_source_data(source_data, calc_type=calc_type)
-    return co2_data
-
-
-def main():
-    pass
-
-
-if __name__ == "__main__":
-    pass
+from dataclasses import dataclass, fields
+from enum import Enum
+from typing import Dict, List, Optional, Literal, Tuple, Union
+
+import numpy as np
+import xtgeo
+from ecl.eclfile import EclFile
+from ecl.grid import EclGrid
+
+DEFAULT_CO2_MOLAR_MASS = 44.0
+DEFAULT_WATER_MOLAR_MASS = 18.0
+DEFAULT_WATER_DENSITY = 1000.0
+TRESHOLD_SGAS = 1e-16
+TRESHOLD_AMFG = 1e-16
+
+PROPERTIES_TO_EXTRACT = ["RPORV", "PORV", "SGAS", "DGAS", "BGAS", "DWAT",
+                         "BWAT", "AMFG", "YMFG", "XMF2", "YMF2"]
+
+
+class CalculationType(Enum):
+    """
+    Which type of calculation type is made
+    """
+    mass = 0
+    volume_extent = 1
+    volume_actual = 2
+    volume_actual_simple = 3
+
+    @classmethod
+    def check_for_key(cls, key):
+        return key in cls.__members__
+
+
+@dataclass
+class SourceData:
+    """
+    Dataclass with grid cell (x,y) coordinates, dates 
+    and properties (if available)
+
+    Args:
+      x (np.ndarray): x coordinates for grid cells
+      y (np.ndarray): y coordinates for grid cells
+      DATES (List): Time steps each property is available for
+      VOL (Dict): Grid cells volume (m3) at each date
+      SWAT (Dict): Water saturation for each grid cell at each date
+      SGAS (Dict): Gas saturation for each grid cell at each date
+      RPORV (Dict): Pore volume (VOL x Porosity) for each grid cell at each date
+      PORV (Dict): Pore volume (VOL x Porosity) for each grid cell at each date
+      AMFG (Dict): Aqueous mole fraction of gas for each grid cell at each date
+      YMFG (Dict): Gaseous mole fraction of gas for each grid cell at each date
+      XMF2 (Dict): Aqueous mole fraction of gas for each grid cell at each date                
+      YMF2 (Dict): Gaseous mole fraction of gas for each grid cell at each date
+      DWAT (Dict): Water density (kg/m3) for each grid cell at each date
+      DGAS (Dict): Gas density (kg/m3) for each grid cell at each date
+      BWAT (Dict): Water density (kg-mol/mol) for each grid cell at each date
+      BGAS (Dict): Gas density (kg-mol/mol) for each grid cell at each date
+      zone (np.ndarray): 
+      
+    """
+    x: np.ndarray
+    y: np.ndarray
+    DATES: List[str]
+    VOL: Optional[Dict[str, np.ndarray]] = None
+    SWAT: Optional[Dict[str, np.ndarray]] = None
+    SGAS: Optional[Dict[str, np.ndarray]] = None
+    RPORV: Optional[Dict[str, np.ndarray]] = None
+    PORV: Optional[Dict[str, np.ndarray]] = None
+    AMFG: Optional[Dict[str, np.ndarray]] = None
+    YMFG: Optional[Dict[str, np.ndarray]] = None
+    XMF2: Optional[Dict[str, np.ndarray]] = None
+    YMF2: Optional[Dict[str, np.ndarray]] = None
+    DWAT: Optional[Dict[str, np.ndarray]] = None
+    DGAS: Optional[Dict[str, np.ndarray]] = None
+    BWAT: Optional[Dict[str, np.ndarray]] = None
+    BGAS: Optional[Dict[str, np.ndarray]] = None
+    zone: Optional[np.ndarray] = None
+
+
+@dataclass
+class Co2DataAtTimeStep:
+    """
+    Dataclass with amount of co2 for each phase (dissolved/gas/undefined)
+    at a given time step.
+
+    Args:
+      date (str): The time step
+      aqu_phase (np.ndarray): The amount of CO2 in aqueous phase
+      gas_phase (np.ndarray): The amount of CO2 in gaseous phase
+      volume_covarage (np.ndarray): The volume of a cell (specific of 
+                                    calc_type_input = volume_extent)
+    """
+    date: str
+    aqu_phase: Optional[np.ndarray]
+    gas_phase: Optional[np.ndarray]
+    volume_coverage: Optional[np.ndarray] = None
+
+    def total_mass(self) -> np.ndarray:
+        """
+        Computes total mass as the sum of gas in aqueous and gas
+        phase.
+        """
+        return self.aqu_phase + self.gas_phase
+
+
+@dataclass
+class Co2Data:
+    """
+    Dataclass with amount of CO2 at (x,y) coordinates
+
+    Args:
+      x (np.ndarray): x coordinates
+      y (np.ndarray): y coordinates
+      data_list (List): List with CO2 amounts calculated
+                        at multiple time steps
+      units (Literal): Units of the calculated amount of CO2
+      zone (np.ndarray): 
+      
+    """
+    x: np.ndarray
+    y: np.ndarray
+    data_list: List[Co2DataAtTimeStep]
+    units: Literal["kg", "m3"]
+    zone: Optional[np.ndarray] = None
+
+
+def _try_prop(unrst: EclFile,
+              prop_name: str):
+    """
+    Function to determine if a property (prop_name) is part of an EclFile (unrst)
+
+    Args:
+      unrst (EclFile): EclFile to fetch property names from
+      prop_name (str): The property name to be searched in unrst
+
+    Returns:
+      str if prop_names exists in unrst, None otherwise
+    
+    """
+    try:
+        prop = unrst[prop_name]
+    except KeyError:
+        prop = None
+    return prop
+
+
+def _read_props(
+        unrst: EclFile,
+        prop_names: List,
+) -> dict:
+    """
+    Reads the properties in prop_names from an EclFile named unrst
+
+    Args:
+      unrst (EclFile): EclFile to read prop_names from
+      prop_names (List): List with property names to be read
+
+    Returns:
+      dict
+    """
+    props_att = {p: _try_prop(unrst, p) for p in prop_names}
+    act_prop_names = [k for k in prop_names if props_att[k] is not None]
+    act_props = {k: props_att[k] for k in act_prop_names}
+    return act_props
+
+
+def _fetch_properties(
+        unrst: EclFile,
+        properties_to_extract: List
+) -> Tuple[Dict[str, Dict[str, List[np.ndarray]]], List[str]]:
+    """
+    Fetches the properties in properties_to_extract from an EclFile
+    named unrst
+    
+    Args:
+      unrst (EclFile): EclFile to fetch properties_to_extract from
+      properties_to_extract: List with property names to be fetched
+      
+    Returns:
+      Tuple
+    
+    """
+    dates = [d.strftime("%Y%m%d") for d in unrst.report_dates]
+    properties = _read_props(unrst, properties_to_extract)
+    properties = {p: {d[1]: properties[p][d[0]].numpy_copy()
+                      for d in enumerate(dates)}
+                  for p in properties}
+    return properties, dates
+
+
+def _identify_gas_less_cells(
+        sgases: dict,
+        amfgs: dict
+) -> np.ndarray:
+    """
+    Identifies those cells that do not have gas. This is done based on thresholds for
+    SGAS and AMFG.
+
+    Args:
+      sgases (dict): The values of SGAS for each grid cell
+      amfgs (dict): The values of AMFG for each grid cell
+
+    Returns:
+      np.ndarray     
+    
+    """
+    gas_less = np.logical_and.reduce([np.abs(sgases[s]) < TRESHOLD_SGAS for s in sgases])
+    gas_less &= np.logical_and.reduce([np.abs(amfgs[a]) < TRESHOLD_AMFG for a in amfgs])
+    return gas_less
+
+
+def _reduce_properties(properties: Dict[str, Dict[str, List[np.ndarray]]],
+                       keep_idx: np.ndarray) -> Dict:
+    """
+    Reduces the data of given properties by indices in keep_idx
+
+    Args:
+      properties (Dict): Data with values of properties
+      keep_idx (np.ndarray): Which indices are retained
+
+    Returns:
+      Dict
+    
+    """
+    return {p: {d: properties[p][d][keep_idx] for d in properties[p]} for p in properties}
+
+
+def _is_subset(first: List[str], second: List[str]) -> bool:
+    """
+    Determines if the elements of a list (first) are part of 
+    another list (second)
+
+    Args:
+      first (List): The list whose elements are searched in second
+      second (List): The list where elements of first are searched
+
+    Returns:
+      bool
+    
+    """
+    return all(x in second for x in first)
+
+
+def _extract_source_data(
+        grid_file: str,
+        unrst_file: str,
+        properties_to_extract: List[str],
+        init_file: Optional[str] = None,
+        zone_file: Optional[str] = None
+) -> SourceData:
+    """
+    Extracts the properties in properties_to_extract from EclGrid files
+
+    Args:
+      grid_file (str): Path to EGRID-file
+      unrst_file (str): Path to UNRST-file
+      properties_to_extract (List): Names of the properties to be extracted
+      init_file (str): Path to INIT-file
+      zone_file (str):
+
+    Returns:
+      SourceData
+    
+    """
+    print("Start extracting source data")
+    grid = EclGrid(grid_file)
+    unrst = EclFile(unrst_file)
+    init = EclFile(init_file)
+    properties, dates = _fetch_properties(unrst, properties_to_extract)
+    print("Done fetching properties")
+
+    active = np.where(grid.export_actnum().numpy_copy() > 0)[0]
+    print("Number of active grid cells: " + str(len(active)))
+    if _is_subset(["SGAS", "AMFG"], list(properties.keys())):
+        gasless = _identify_gas_less_cells(properties["SGAS"], properties["AMFG"])
+    elif _is_subset(["SGAS", "XMF2"], list(properties.keys())):
+        gasless = _identify_gas_less_cells(properties["SGAS"], properties["XMF2"])
+    else:
+        error_text = "CO2 containment calculation failed. Cannot find required properties "
+        error_text += "SGAS+AMFG or SGAS+XMF2."
+        raise RuntimeError(error_text)
+    global_active_idx = active[~gasless]
+    properties = _reduce_properties(properties, ~gasless)
+    xyz = [grid.get_xyz(global_index=a) for a in global_active_idx]  # Tuple with (x,y,z) for each cell
+    cells_x = np.array([coord[0] for coord in xyz])
+    cells_y = np.array([coord[1] for coord in xyz])
+    zone = None
+    if zone_file is not None:
+        zone = xtgeo.gridproperty_from_file(zone_file, grid=grid)
+        zone = zone.values.data[global_active_idx]
+    VOL0 = [grid.cell_volume(global_index=x) for x in global_active_idx]
+    properties["VOL"] = {d: VOL0 for d in dates}
+    try:
+        PORV = init["PORV"]
+        properties["PORV"] = {d: PORV[0].numpy_copy()[global_active_idx] for d in dates}
+    except KeyError:
+        pass
+    sd = SourceData(
+        cells_x,
+        cells_y,
+        dates,
+        **{
+            p: v for p, v in properties.items()
+        },
+        **{"zone": zone}
+    )
+    return sd
+
+
+def _mole_to_mass_fraction(x: np.ndarray,
+                           m_co2: float,
+                           m_h20: float) -> np.ndarray:
+    """
+    Converts from mole fraction to mass fraction
+
+    Args:
+      x (np.ndarray): Information with mole fractions to be converted
+      m_co2 (float): Molar mass of CO2
+      m_h20 (float): Molar mass of H2O
+
+    Returns:
+      np.ndarray
+    
+    """
+    return x * m_co2 / (m_h20 + (m_co2 - m_h20) * x)
+
+
+def _set_calc_type_from_input_string(calc_type_input: str) -> CalculationType:
+    """
+    Creates a CalculationType object from an input string
+
+    Args:
+      calc_type_input (str): Input string with calculation type to perform
+
+    Returns:
+      CalculationType
+    
+    """
+    if CalculationType.check_for_key(calc_type_input) == False:
+        error_text = "Illegal calculation type: " + calc_type_input
+        error_text += "\nValid options:"
+        for x in CalculationType:
+            error_text += "\n  * " + x.name
+        error_text += "\nExiting"
+        raise ValueError(error_text)
+    return CalculationType[calc_type_input]
+
+
+def _pflotran_co2mass(source_data: SourceData,
+                      co2_molar_mass: float = DEFAULT_CO2_MOLAR_MASS,
+                      water_molar_mass: float = DEFAULT_WATER_MOLAR_MASS) -> Dict:
+    """
+    Calculates CO2 mass based on the existing properties in PFlotran
+
+    Args:
+      source_data (SourceData): Data with the information of the necessary properties 
+                                for the calculation of CO2 mass
+      co2_molar_mass (float): CO2 molar mass - Default is 44 g/mol
+      water_molar_mass (float): Water molar mass - Default is 18 g/mol
+      
+    Returns:
+      Dict
+    
+    """
+    dates = source_data.DATES
+    dwat = source_data.DWAT
+    dgas = source_data.DGAS
+    amfg = source_data.AMFG
+    ymfg = source_data.YMFG
+    sgas = source_data.SGAS
+    eff_vols = source_data.PORV
+    co2_mass = {}
+    for t in dates:
+        co2_mass[t] = [
+            eff_vols[t] * (1-sgas[t]) * dwat[t] * _mole_to_mass_fraction(amfg[t], co2_molar_mass, water_molar_mass),
+            eff_vols[t] * sgas[t] * dgas[t] * _mole_to_mass_fraction(ymfg[t], co2_molar_mass, water_molar_mass)
+            ]
+    return co2_mass
+
+
+def _eclipse_co2mass(source_data: SourceData,
+                     co2_molar_mass: float = DEFAULT_CO2_MOLAR_MASS) -> Dict:
+    """
+    Calculates CO2 mass based on the existing properties in Eclipse
+
+    Args:
+      source_data (SourceData): Data with the information of the necessary properties 
+                                for the calculation of CO2 mass
+      co2_molar_mass (float): CO2 molar mass - Default is 44 g/mol
+      
+    Returns:
+      Dict
+    
+    """              
+    dates = source_data.DATES
+    bgas = source_data.BGAS
+    bwat = source_data.BWAT
+    xmf2 = source_data.XMF2
+    ymf2 = source_data.YMF2
+    sgas = source_data.SGAS
+    eff_vols = source_data.RPORV
+    conv_fact = co2_molar_mass
+    co2_mass = {}
+    for t in dates:
+        co2_mass[t] = [conv_fact * bwat[t] * xmf2[t] * (1-sgas[t]) * eff_vols[t],
+                       conv_fact * bgas[t] * ymf2[t] * sgas[t] * eff_vols[t]
+                       ]
+    return co2_mass
+
+
+def _pflotran_co2_molar_volume(source_data: SourceData,
+                               water_density: Union[float, np.ndarray] = DEFAULT_WATER_DENSITY,
+                               co2_molar_mass: float = DEFAULT_CO2_MOLAR_MASS,
+                               water_molar_mass: float = DEFAULT_WATER_MOLAR_MASS) -> Dict:
+    """
+    Calculates CO2 molar volume (mol/m3) based on the existing properties in PFlotran
+
+    Args:
+      source_data (SourceData): Data with the information of the necessary properties 
+                                for the calculation of CO2 molar volume
+      water_density (float): Water density - Default is 1000 kg/m3
+      co2_molar_mass (float): CO2 molar mass - Default is 44 g/mol
+      water_molar_mass (float): Water molar mass - Default is 18 g/mol
+      
+    Returns:
+      Dict
+    
+    """                          
+    dates = source_data.DATES
+    dgas = source_data.DGAS
+    dwat = source_data.DWAT
+    ymfg = source_data.YMFG
+    amfg = source_data.AMFG
+    co2_molar_vol = {}
+    for t in dates:
+        co2_molar_vol[t] = [(1 / amfg[t]) * (-water_molar_mass * (1 - amfg[t]) / (1000 * water_density) +
+                                             (co2_molar_mass * amfg[t] + water_molar_mass * (1 - amfg[t])) / (
+                                                         1000 * dwat[t]))
+                            if not all(amfg[t]) == 0 else amfg[t],
+                            (1 / ymfg[t]) * (-water_molar_mass * (1 - ymfg[t]) / (1000 * water_density) +
+                                             (co2_molar_mass * ymfg[t] + water_molar_mass * (1 - ymfg[t])) / (
+                                                         1000 * dgas[t]))
+                            if not all(ymfg[t]) == 0 else ymfg[t]
+                            ]
+        co2_molar_vol[t][0] = [0 if x < 0 or y == 0 else x for x, y in zip(co2_molar_vol[t][0], amfg[t])]
+        co2_molar_vol[t][1] = [0 if x < 0 or y == 0 else x for x, y in zip(co2_molar_vol[t][1], ymfg[t])]
+    return co2_molar_vol
+
+
+def _eclipse_co2_molar_volume(source_data, water_density: Union[float, np.ndarray] = DEFAULT_WATER_DENSITY,
+                              water_molar_mass: float = DEFAULT_WATER_MOLAR_MASS) -> Dict:
+    """
+    Calculates CO2 molar volume (mol/m3) based on the existing properties in Eclipse
+
+    Args:
+      source_data (SourceData): Data with the information of the necessary properties 
+                                for the calculation of CO2 molar volume
+      water_density (float): Water density - Default is 1000 kg/m3
+      co2_molar_mass (float): CO2 molar mass - Default is 44 g/mol
+      water_molar_mass (float): Water molar mass - Default is 18 g/mol
+      
+    Returns:
+      Dict
+    
+    """                                  
+    dates = source_data.DATES
+    bgas = source_data.BGAS
+    bwat = source_data.BWAT
+    xmf2 = source_data.XMF2
+    ymf2 = source_data.YMF2
+    co2_molar_vol = {}
+    for t in dates:
+        co2_molar_vol[t] = [
+            (1 / xmf2[t]) * (-water_molar_mass * (1 - xmf2[t]) / (1000 * water_density) + 1 / (1000 * bwat[t])),
+            (1 / ymf2[t]) * (-water_molar_mass * (1 - ymf2[t]) / (1000 * water_density) + 1 / (1000 * bgas[t]))
+            ]
+        co2_molar_vol[t][0] = [0 if x < 0 or y == 0 else x for x, y in zip(co2_molar_vol[t][0], xmf2[t])]
+        co2_molar_vol[t][1] = [0 if x < 0 or y == 0 else x for x, y in zip(co2_molar_vol[t][1], ymf2[t])]
+    return co2_molar_vol
+
+
+def _pflotran_co2_simple_volume(source_data: SourceData) -> Dict:
+    """
+    Calculates CO2 "simple" volume based on the existing properties in PFlotran
+
+    Args:
+      source_data (SourceData): Data with the information of the necessary properties 
+                                for the calculation of CO2 "simple" volume
+
+    Returns: 
+      Dict
+    
+    """
+    dates = source_data.DATES
+    sgas = source_data.SGAS
+    ymfg = source_data.YMFG
+    amfg = source_data.AMFG
+    eff_vols = source_data.PORV
+    co2_vol_st1 = {}
+    for t in dates:
+        co2_vol_st1[t] = [eff_vols[t] * (1 - sgas[t]) * amfg[t], eff_vols[t] * sgas[t] * ymfg[t]]
+    return co2_vol_st1
+
+
+def _eclipse_co2_simple_volume(source_data: SourceData) -> Dict:
+    """
+    Calculates CO2 "simple" volume based on the existing properties in Eclipse
+
+    Args:
+      source_data (SourceData): Data with the information of the necessary properties 
+                                for the calculation of CO2 "simple" volume
+
+    Returns: 
+      Dict
+    
+    """
+    dates = source_data.DATES
+    sgas = source_data.SGAS
+    xmf2 = source_data.XMF2
+    ymf2 = source_data.YMF2
+    eff_vols = source_data.RPORV
+    co2_vol_st1 = {}
+    for t in dates:
+        co2_vol_st1[t] = [eff_vols[t] * (1 - sgas[t]) * xmf2[t], eff_vols[t] * sgas[t] * ymf2[t]]
+    return co2_vol_st1
+
+
+def _calculate_co2_data_from_source_data(
+        source_data: SourceData,
+        calc_type: CalculationType,
+        co2_molar_mass: float = DEFAULT_CO2_MOLAR_MASS,
+        water_molar_mass: float = DEFAULT_WATER_MOLAR_MASS,
+        ) -> Co2Data:
+    """
+    Calculates a given calc_type (mass/volume_extent/volume_actual/volume_actual_simple)
+    from properties in source_data.
+
+    Args:
+      source_data (SourceData): Data with the information of the necessary properties
+                                for the calculation of calc_type
+      calc_type (CalculationType): Which amount is calculated (mass/volume_extent/
+                                   volume_actual/volume_actual_simple)
+      co2_molar_mass (float): CO2 molar mass - Default is 44 g/mol
+      water_molar_mass (float): Water molar mass - Default is 18 g/mol
+
+    Returns:
+      Co2Data
+    """
+    
+    props_check = [x.name for x in fields(source_data) if x.name not in ["x", "y", "DATES", "zone", "VOL"]]
+    active_props_idx = np.where([getattr(source_data, x) is not None for x in props_check])[0]
+    active_props = [props_check[i] for i in active_props_idx]
+    if _is_subset(["SGAS"], active_props):
+        if _is_subset(["PORV", "RPORV"], active_props):
+            active_props.remove("PORV")
+        if _is_subset(["PORV", "DGAS", "DWAT", "AMFG", "YMFG"], active_props):
+            source = "PFlotran"
+        elif _is_subset(["RPORV", "BGAS", "BWAT", "XMF2", "YMF2"], active_props):
+            source = "Eclipse"
+        else:
+            error_text = "Lacking some required properties to compute CO2 mass/volume"
+            raise RuntimeError(error_text)
+    else:
+        error_text = "Lacking some required properties to compute CO2 mass/volume"
+        error_text += "\nMissing: SGAS"
+        raise RuntimeError(error_text)
+
+    if calc_type == CalculationType.volume_actual or calc_type == CalculationType.mass:
+        if source == "PFlotran":
+            co2_mass_cell = _pflotran_co2mass(source_data, co2_molar_mass, water_molar_mass)
+        else:
+            co2_mass_cell = _eclipse_co2mass(source_data, co2_molar_mass)
+        co2_mass_output = Co2Data(
+            source_data.x,
+            source_data.y,
+            [Co2DataAtTimeStep(
+                t,
+                co2_mass_cell[t][0],
+                co2_mass_cell[t][1],
+                None) for t in co2_mass_cell],
+            "kg",
+            source_data.zone
+        )
+        if calc_type != CalculationType.mass:
+            if source == "PFlotran":
+                water_density = np.array([x[1] if 1 - (source_data.AMFG[source_data.DATES[0]][x[0]]) == 1
+                                          else np.mean(source_data.DWAT[source_data.DATES[0]][
+                                              np.where(
+                                                [y == 0 for y in
+                                                    source_data.AMFG[source_data.DATES[0]]])[0]])
+                                          for x in enumerate(source_data.DWAT[source_data.DATES[0]])])
+                molar_vols_co2 = _pflotran_co2_molar_volume(source_data, water_density, co2_molar_mass,
+                                                            water_molar_mass)
+            else:
+                water_density = np.array(
+                    [water_molar_mass * x[1] if 1 - (source_data.XMF2[source_data.DATES[0]][x[0]]) == 1
+                        else np.mean(source_data.BWAT[source_data.DATES[0]][
+                            np.where(
+                                [y == 0 for y in source_data.XMF2[source_data.DATES[0]]])[
+                                0]])
+                        for x in enumerate(source_data.BWAT[source_data.DATES[0]])])
+                molar_vols_co2 = _eclipse_co2_molar_volume(source_data, water_density, water_molar_mass)
+            co2_mass = {co2_mass_output.data_list[t].date: [co2_mass_output.data_list[t].aqu_phase,
+                                                            co2_mass_output.data_list[t].gas_phase]
+                                                            for t in range(0, len(co2_mass_output.data_list))}
+            vols_co2 = {t: [a * b / (co2_molar_mass / 1000) for a, b in zip(molar_vols_co2[t], co2_mass[t])]
+                        for t in co2_mass}
+            co2_amount = Co2Data(
+                  source_data.x,
+                  source_data.y,
+                  [Co2DataAtTimeStep(
+                      t,
+                      np.array(vols_co2[t][0]),
+                      np.array(vols_co2[t][1]),
+                      None) for t in vols_co2],
+                  "m3",
+                  source_data.zone
+                )
+        else:
+            co2_amount = co2_mass_output
+    elif calc_type == CalculationType.volume_extent:
+        props_idx = np.where([getattr(source_data, x) is not None for x in props_check])[0]
+        props_names = [props_check[i] for i in props_idx]
+        plume_props_names = [x for x in props_names if x in ["SGAS", "AMFG", "XMF2"]]
+        properties = {x: getattr(source_data, x) for x in plume_props_names}
+        inactive_gas_cells = {x: _identify_gas_less_cells({x: properties[plume_props_names[0]][x]},
+                                                          {x: properties[plume_props_names[1]][x]})
+                                for x in source_data.DATES}
+        vols_ext = {t: np.array([0] * len(source_data.VOL[t])) for t in source_data.DATES}
+        for t in source_data.DATES:
+            vols_ext[t][~inactive_gas_cells[t]] = np.array(source_data.VOL[t])[~inactive_gas_cells[t]]
+        co2_amount = Co2Data(
+              source_data.x,
+              source_data.y,
+              [Co2DataAtTimeStep(
+                  t,
+                  None,
+                  None,
+                  np.array(vols_ext[t])
+              ) for t in vols_ext],
+              "m3",
+              source_data.zone
+          )
+    else:
+        if source == "PFlotran":
+            vols_co2 = _pflotran_co2_simple_volume(source_data)
+        else:
+            vols_co2 = _eclipse_co2_simple_volume(source_data)
+        vols_co2_simp = {t: [vols_co2[t][0], vols_co2[t][1]] for t in vols_co2}
+        co2_amount = Co2Data(source_data.x,
+                             source_data.y,
+                             [Co2DataAtTimeStep(
+                                 t,
+                                 np.array(vols_co2_simp[t][0]),
+                                 np.array(vols_co2_simp[t][1]),
+                                 None) for t in vols_co2_simp],
+                             "m3",
+                             source_data.zone)
+    return co2_amount
+
+
+def calculate_co2(
+        grid_file: str,
+        unrst_file: str,
+        calc_type_input: Optional[str] = None,
+        init_file: Optional[str] = None,
+        zone_file: Optional[str] = None
+) -> Co2Data:
+    """
+    Calculates the desired amount (calc_type_input) of CO2
+
+    Args:
+      grid_file (str): Path to EGRID-file
+      unrst_file (str): Path to UNRST-file
+      calc_type_input (str): Input string with calculation type to perform
+      init_file (str): Path to INIT-file
+      zone_file (str):
+
+    Returns:
+      CO2Data    
+    
+    """
+    source_data = _extract_source_data(
+        grid_file,
+        unrst_file,
+        PROPERTIES_TO_EXTRACT,
+        init_file,
+        zone_file
+    )
+    calc_type = _set_calc_type_from_input_string(calc_type_input.lower())
+    co2_data = _calculate_co2_data_from_source_data(source_data, calc_type=calc_type)
+    return co2_data
+
+
+def main():
+    pass
+
+
+if __name__ == "__main__":
+    pass